# CHANGELOG

## Untagged

 - Set conn.WriteTimeout to 10s and failover to log package if we fail to write it out.
 - Wait a maximum of 10s for any locks before bailing and printing to stdout
 - Add a `Flush` method to the logger so we can wait for all messages to be sent
 - Add a timestamp to logs that timeout and get written to stdout
 - Fix `tcp write i/o timeout` causing an infinite loop in `writeToLogEntries`
<<<<<<< HEAD
 - Add concurrentWrites param to limit the maximum number of goroutines active logging at a time
 - Add `errOutput` param to allow users to direct errors
=======
 - Use log instead of fmt library to print to stdout
>>>>>>> 8feb6e63
<|MERGE_RESOLUTION|>--- conflicted
+++ resolved
@@ -7,9 +7,6 @@
  - Add a `Flush` method to the logger so we can wait for all messages to be sent
  - Add a timestamp to logs that timeout and get written to stdout
  - Fix `tcp write i/o timeout` causing an infinite loop in `writeToLogEntries`
-<<<<<<< HEAD
+ - ~Use log instead of fmt library to print to stdout~
  - Add concurrentWrites param to limit the maximum number of goroutines active logging at a time
- - Add `errOutput` param to allow users to direct errors
-=======
- - Use log instead of fmt library to print to stdout
->>>>>>> 8feb6e63
+ - Add `errOutput` param to allow users to direct errors